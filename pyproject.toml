--- conflicted
+++ resolved
@@ -28,14 +28,11 @@
 langchain = "^0.3.25"
 fastapi = "^0.115.12"
 arch = "^7.2.0"
-<<<<<<< HEAD
-=======
 xgboost = "^3.0.0"
 pmdarima = "^2.0.4"
 lightgbm = "^4.6.0"
 catboost = "^1.2.8"
 pykalman = {version = "^0.10.1", python = ">=3.11,<3.14"}
->>>>>>> 50b89730
 
 [tool.poetry.group.dev.dependencies]
 pytest = "^7.4.0"
